--- conflicted
+++ resolved
@@ -30,11 +30,7 @@
         "pandas >= 2.1.0",
     ],
     extras_require={
-<<<<<<< HEAD
-        'calibration': ["optuna >= 3.5.0", "shapely >= 1.8.0", "geopandas >= 0.6.0", "scikit-learn"],
-=======
-        'calibration': ["optuna >= 3.3.0", "shapely >= 1.8.0", "geopandas >= 1.0.0", "scikit-learn"],
->>>>>>> 9a76afa1
+        'calibration': ["optuna >= 3.5.0", "shapely >= 1.8.0", "geopandas >= 1.0.0", "scikit-learn"],
         # m2cgen has problems with newer xgb, see this issue
         # https://github.com/BayesWitnesses/m2cgen/issues/581
         'scenariogen': ["sumolib", "traci", "lxml", "optax", "requests", "tqdm", "scikit-learn", "xgboost==1.7.1", "lightgbm",
