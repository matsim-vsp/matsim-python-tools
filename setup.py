--- conflicted
+++ resolved
@@ -27,11 +27,7 @@
     install_requires=[
         "protobuf >= 3.10.0",
         "xopen",
-<<<<<<< HEAD
-        "pandas >= 1.4.0",  # "shapely", "geopandas >= 0.6.0"
-=======
-        "pandas",
->>>>>>> 902ab88d
+        "pandas >= 1.4.0",
     ],
     extras_require={
         'calibration': ["optuna >= 2.7.0", "shapely", "geopandas >= 0.6.0"],
