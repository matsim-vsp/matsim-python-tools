--- conflicted
+++ resolved
@@ -26,19 +26,11 @@
     packages=["matsim"] + ["matsim." + x for x in find_packages(where="matsim")],
     install_requires=[
         "protobuf >= 3.20.0",
-<<<<<<< HEAD
-        "xopen",
-        "pandas >= 1.4.0",
-    ],
-    extras_require={
-        'calibration': ["optuna >= 3.3.0", "shapely", "geopandas >= 0.6.0"],
-=======
         "xopen >= 1.7.0",
         "pandas >= 2.1.0",
     ],
     extras_require={
         'calibration': ["optuna >= 3.3.0", "shapely >= 1.8.0", "geopandas >= 0.6.0"],
->>>>>>> aebbeb4c
         # m2cgen has problems with newer xgb, see this issue
         # https://github.com/BayesWitnesses/m2cgen/issues/581
         'scenariogen': ["sumolib", "traci", "lxml", "optax", "requests", "tqdm", "scikit-learn", "xgboost==1.7.1", "lightgbm",
