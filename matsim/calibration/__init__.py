--- conflicted
+++ resolved
@@ -17,15 +17,10 @@
 import optuna
 import yaml
 
-<<<<<<< HEAD
 from . import utils, constraints
 from .analysis import calc_mode_stats
+from .analysis import calc_mode_stats
 from .base import CalibratorBase, TerminationCondition, to_float
-=======
-from . import utils
-from .analysis import calc_mode_stats
-from .base import CalibratorBase, to_float
->>>>>>> 44cb814f
 from .calib_asc import ASCCalibrator
 from .calib_asc_dist import ASCDistCalibrator
 from .calib_group_asc import ASCGroupCalibrator
