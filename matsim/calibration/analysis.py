--- conflicted
+++ resolved
@@ -71,13 +71,9 @@
     trips = glob.glob(run.rstrip("/") + "/*.output_trips.csv.gz")[0]
     persons = glob.glob(run.rstrip("/") + "/*.output_persons.csv.gz")[0]
 
-<<<<<<< HEAD
-    df = pd.read_csv(trips, sep=";", dtype={"person": "str"}, low_memory=False)
-    dfp = pd.read_csv(persons, sep=";", dtype={"person": "str"}, low_memory=False)
-=======
-    df = pd.read_csv(trips, sep=None, dtype={"person": "str"})
-    dfp = pd.read_csv(persons, sep=None, dtype={"person": "str"})
->>>>>>> b834c3e0
+
+    df = pd.read_csv(trips, sep=None, dtype={"person": "str"}, low_memory=False)
+    dfp = pd.read_csv(persons, sep=None, dtype={"person": "str"}, low_memory=False)
 
     gdf = geopandas.GeoDataFrame(dfp,
             geometry=geopandas.points_from_xy(dfp.first_act_x, dfp.first_act_y)
