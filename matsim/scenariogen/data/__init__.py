--- conflicted
+++ resolved
@@ -377,7 +377,8 @@
     leg_dist: float
     leg_duration: float
     leg_mode: TripMode
-<<<<<<< HEAD
+    location: str = pd.NA
+    zone: str = pd.NA
 
 
 @dataclass
@@ -386,8 +387,4 @@
     location: str
     n: int
     purpose: Purpose = pd.NA
-    time: pd.Timestamp = pd.NA
-=======
-    location: str = pd.NA
-    zone: str = pd.NA
->>>>>>> b4317049
+    time: pd.Timestamp = pd.NA